--- conflicted
+++ resolved
@@ -411,11 +411,7 @@
         /// Gets currencies and related data such as IsEnabled and TxFee (if available)
         /// </summary>
         /// <returns>Collection of Currencies</returns>
-<<<<<<< HEAD
-        public virtual IReadOnlyDictionary<string, ExchangeCurrency> GetCurrencies() => GetCurrenciesAsync().GetAwaiter().GetResult();
-=======
         public IReadOnlyDictionary<string, ExchangeCurrency> GetCurrencies() => GetCurrenciesAsync().Sync();
->>>>>>> b581667b
 
         /// <summary>
         /// ASYNC - Gets currencies and related data such as IsEnabled and TxFee (if available)
@@ -431,11 +427,7 @@
         /// Get exchange symbols
         /// </summary>
         /// <returns>Array of symbols</returns>
-<<<<<<< HEAD
-        public virtual IEnumerable<string> GetSymbols() => GetSymbolsAsync().GetAwaiter().GetResult();
-=======
         public IEnumerable<string> GetSymbols() => GetSymbolsAsync().Sync();
->>>>>>> b581667b
 
         /// <summary>
         /// ASYNC - Get exchange symbols
@@ -454,11 +446,7 @@
         /// Get exchange symbols including available metadata such as min trade size and whether the market is active
         /// </summary>
         /// <returns>Collection of ExchangeMarkets</returns>
-<<<<<<< HEAD
-        public virtual IEnumerable<ExchangeMarket> GetSymbolsMetadata() => GetSymbolsMetadataAsync().GetAwaiter().GetResult();
-=======
         public IEnumerable<ExchangeMarket> GetSymbolsMetadata() => GetSymbolsMetadataAsync().Sync();
->>>>>>> b581667b
 
         /// <summary>
         /// ASYNC - Get exchange symbols including available metadata such as min trade size and whether the market is active
@@ -479,11 +467,7 @@
         /// </summary>
         /// <param name="symbol">The symbol. Ex. ADA/BTC. This is assumed to be normalized and already correct for the exchange.</param>
         /// <returns>The ExchangeMarket or null if it doesn't exist in the cache or there was an error</returns>
-<<<<<<< HEAD
-        public virtual ExchangeMarket GetExchangeMarketFromCache(string symbol) => GetExchangeMarketFromCacheAsync(symbol).GetAwaiter().GetResult();
-=======
         public ExchangeMarket GetExchangeMarketFromCache(string symbol) => GetExchangeMarketFromCacheAsync(symbol).Sync();
->>>>>>> b581667b
 
         /// <summary>
         /// ASYNC - Gets the exchange market from this exchange's SymbolsMetadata cache. This will make a network request if needed to retrieve fresh markets from the exchange using GetSymbolsMetadataAsync().
@@ -523,11 +507,7 @@
         /// </summary>
         /// <param name="symbol">Symbol to get ticker for</param>
         /// <returns>Ticker</returns>
-<<<<<<< HEAD
-        public virtual ExchangeTicker GetTicker(string symbol) => GetTickerAsync(symbol).GetAwaiter().GetResult();
-=======
         public ExchangeTicker GetTicker(string symbol) => GetTickerAsync(symbol).Sync();
->>>>>>> b581667b
 
         /// <summary>
         /// ASYNC - Get exchange ticker
@@ -544,11 +524,7 @@
         /// Get all tickers in one request. If the exchange does not support this, a ticker will be requested for each symbol.
         /// </summary>
         /// <returns>Key value pair of symbol and tickers array</returns>
-<<<<<<< HEAD
-        public virtual IEnumerable<KeyValuePair<string, ExchangeTicker>> GetTickers() => GetTickersAsync().GetAwaiter().GetResult();
-=======
         public IEnumerable<KeyValuePair<string, ExchangeTicker>> GetTickers() => GetTickersAsync().Sync();
->>>>>>> b581667b
 
         /// <summary>
         /// ASYNC - Get all tickers in one request. If the exchange does not support this, a ticker will be requested for each symbol.
@@ -566,11 +542,7 @@
         /// <param name="symbol">Symbol to get order book for</param>
         /// <param name="maxCount">Max count, not all exchanges will honor this parameter</param>
         /// <returns>Exchange order book or null if failure</returns>
-<<<<<<< HEAD
-        public virtual ExchangeOrderBook GetOrderBook(string symbol, int maxCount = 100) => GetOrderBookAsync(symbol, maxCount).GetAwaiter().GetResult();
-=======
         public ExchangeOrderBook GetOrderBook(string symbol, int maxCount = 100) => GetOrderBookAsync(symbol, maxCount).Sync();
->>>>>>> b581667b
 
         /// <summary>
         /// ASYNC - Get exchange order book
@@ -589,11 +561,7 @@
         /// </summary>
         /// <param name="maxCount">Max count of bids and asks - not all exchanges will honor this parameter</param>
         /// <returns>Symbol and order books pairs</returns>
-<<<<<<< HEAD
-        public virtual IEnumerable<KeyValuePair<string, ExchangeOrderBook>> GetOrderBooks(int maxCount = 100) => GetOrderBooksAsync(maxCount).GetAwaiter().GetResult();
-=======
         public IEnumerable<KeyValuePair<string, ExchangeOrderBook>> GetOrderBooks(int maxCount = 100) => GetOrderBooksAsync(maxCount).Sync();
->>>>>>> b581667b
 
         /// <summary>
         /// ASYNC - Get all exchange order book symbols in one request. If the exchange does not support this, an order book will be requested for each symbol. Depending on the exchange, the number of bids and asks will have different counts, typically 50-100.
@@ -613,13 +581,8 @@
         /// <param name="symbol">Symbol to get historical data for</param>
         /// <param name="startDate">Optional UTC start date time to start getting the historical data at, null for the most recent data. Not all exchanges support this.</param>
         /// <param name="endDate">Optional UTC end date time to start getting the historical data at, null for the most recent data. Not all exchanges support this.</param>
-<<<<<<< HEAD
         public virtual void GetHistoricalTrades(Func<IEnumerable<ExchangeTrade>, bool> callback, string symbol, DateTime? startDate = null, DateTime? endDate = null) =>
-            GetHistoricalTradesAsync(callback, symbol, startDate, endDate).GetAwaiter().GetResult();
-=======
-        public void GetHistoricalTrades(Func<IEnumerable<ExchangeTrade>, bool> callback, string symbol, DateTime? startDate = null, DateTime? endDate = null) =>
             GetHistoricalTradesAsync(callback, symbol, startDate, endDate).Sync();
->>>>>>> b581667b
 
         /// <summary>
         /// ASYNC - Get historical trades for the exchange
@@ -639,11 +602,7 @@
         /// </summary>
         /// <param name="symbol">Symbol to get recent trades for</param>
         /// <returns>An enumerator that loops through all recent trades</returns>
-<<<<<<< HEAD
-        public virtual IEnumerable<ExchangeTrade> GetRecentTrades(string symbol) => GetRecentTradesAsync(symbol).GetAwaiter().GetResult();
-=======
         public IEnumerable<ExchangeTrade> GetRecentTrades(string symbol) => GetRecentTradesAsync(symbol).Sync();
->>>>>>> b581667b
 
         /// <summary>
         /// ASYNC - Get recent trades on the exchange - the default implementation simply calls GetHistoricalTrades with a null sinceDateTime.
@@ -662,11 +621,7 @@
         /// <param name="symbol">Symbol to get address for.</param>
         /// <param name="forceRegenerate">Regenerate the address</param>
         /// <returns>Deposit address details (including tag if applicable, such as XRP)</returns>
-<<<<<<< HEAD
-        public virtual ExchangeDepositDetails GetDepositAddress(string symbol, bool forceRegenerate = false) => GetDepositAddressAsync(symbol, forceRegenerate).GetAwaiter().GetResult();
-=======
         public ExchangeDepositDetails GetDepositAddress(string symbol, bool forceRegenerate = false) => GetDepositAddressAsync(symbol, forceRegenerate).Sync();
->>>>>>> b581667b
 
         /// <summary>
         /// ASYNC - Gets the address to deposit to and applicable details.
@@ -685,11 +640,7 @@
         /// </summary>
         /// <param name="symbol">The symbol to check. May be null.</param>
         /// <returns>Collection of ExchangeCoinTransfers</returns>
-<<<<<<< HEAD
-        public virtual IEnumerable<ExchangeTransaction> GetDepositHistory(string symbol) => GetDepositHistoryAsync(symbol).GetAwaiter().GetResult();
-=======
         public IEnumerable<ExchangeTransaction> GetDepositHistory(string symbol) => GetDepositHistoryAsync(symbol).Sync();
->>>>>>> b581667b
 
         /// <summary>
         /// ASYNC - Gets the deposit history for a symbol
@@ -710,11 +661,7 @@
         /// <param name="endDate">Optional end date to get candles for</param>
         /// <param name="limit">Max results, can be used instead of startDate and endDate if desired</param>
         /// <returns>Candles</returns>
-<<<<<<< HEAD
-        public virtual IEnumerable<MarketCandle> GetCandles(string symbol, int periodSeconds, DateTime? startDate = null, DateTime? endDate = null, int? limit = null) => GetCandlesAsync(symbol, periodSeconds, startDate, endDate, limit).GetAwaiter().GetResult();
-=======
         public IEnumerable<MarketCandle> GetCandles(string symbol, int periodSeconds, DateTime? startDate = null, DateTime? endDate = null, int? limit = null) => GetCandlesAsync(symbol, periodSeconds, startDate, endDate, limit).Sync();
->>>>>>> b581667b
 
         /// <summary>
         /// ASYNC - Get candles (open, high, low, close)
@@ -735,11 +682,7 @@
         /// Get total amounts, symbol / amount dictionary
         /// </summary>
         /// <returns>Dictionary of symbols and amounts</returns>
-<<<<<<< HEAD
-        public virtual Dictionary<string, decimal> GetAmounts() => GetAmountsAsync().GetAwaiter().GetResult();
-=======
         public Dictionary<string, decimal> GetAmounts() => GetAmountsAsync().Sync();
->>>>>>> b581667b
 
         /// <summary>
         /// ASYNC - Get total amounts, symbol / amount dictionary
@@ -756,11 +699,7 @@
         ///  Get fees
         /// </summary>
         /// <returns>The customer trading fees</returns>
-<<<<<<< HEAD
-        public virtual Dictionary<string, decimal> GetFees() => GetFeesAync().GetAwaiter().GetResult();
-=======
         public Dictionary<string, decimal> GetFees() => GetFeesAync().Sync();
->>>>>>> b581667b
 
         /// <summary>
         /// ASYNC - Get fees
@@ -777,11 +716,7 @@
         /// Get amounts available to trade, symbol / amount dictionary
         /// </summary>
         /// <returns>Symbol / amount dictionary</returns>
-<<<<<<< HEAD
-        public virtual Dictionary<string, decimal> GetAmountsAvailableToTrade() => GetAmountsAvailableToTradeAsync().GetAwaiter().GetResult();
-=======
         public Dictionary<string, decimal> GetAmountsAvailableToTrade() => GetAmountsAvailableToTradeAsync().Sync();
->>>>>>> b581667b
 
         /// <summary>
         /// ASYNC - Get amounts available to trade, symbol / amount dictionary
@@ -798,11 +733,7 @@
         /// </summary>
         /// <param name="order">The order request</param>
         /// <returns>Result</returns>
-<<<<<<< HEAD
-        public virtual ExchangeOrderResult PlaceOrder(ExchangeOrderRequest order) => PlaceOrderAsync(order).GetAwaiter().GetResult();
-=======
         public ExchangeOrderResult PlaceOrder(ExchangeOrderRequest order) => PlaceOrderAsync(order).Sync();
->>>>>>> b581667b
 
         /// <summary>
         /// ASYNC - Place an order
@@ -835,11 +766,7 @@
         /// <param name="orderId">Order id to get details for</param>
         /// <param name="symbol">Symbol of order (most exchanges do not require this)</param>
         /// <returns>Order details</returns>
-<<<<<<< HEAD
-        public virtual ExchangeOrderResult GetOrderDetails(string orderId, string symbol = null) => GetOrderDetailsAsync(orderId, symbol).GetAwaiter().GetResult();
-=======
         public ExchangeOrderResult GetOrderDetails(string orderId, string symbol = null) => GetOrderDetailsAsync(orderId, symbol).Sync();
->>>>>>> b581667b
 
         /// <summary>
         /// ASYNC - Get order details
@@ -858,11 +785,7 @@
         /// </summary>
         /// <param name="symbol">Symbol to get open orders for or null for all</param>
         /// <returns>All open order details</returns>
-<<<<<<< HEAD
-        public virtual IEnumerable<ExchangeOrderResult> GetOpenOrderDetails(string symbol = null) => GetOpenOrderDetailsAsync(symbol).GetAwaiter().GetResult();
-=======
         public IEnumerable<ExchangeOrderResult> GetOpenOrderDetails(string symbol = null) => GetOpenOrderDetailsAsync(symbol).Sync();
->>>>>>> b581667b
 
         /// <summary>
         /// ASYNC - Get the details of all open orders
@@ -881,11 +804,7 @@
         /// <param name="symbol">Symbol to get completed orders for or null for all</param>
         /// <param name="afterDate">Only returns orders on or after the specified date/time</param>
         /// <returns>All completed order details for the specified symbol, or all if null symbol</returns>
-<<<<<<< HEAD
-        public virtual IEnumerable<ExchangeOrderResult> GetCompletedOrderDetails(string symbol = null, DateTime? afterDate = null) => GetCompletedOrderDetailsAsync(symbol, afterDate).GetAwaiter().GetResult();
-=======
         public IEnumerable<ExchangeOrderResult> GetCompletedOrderDetails(string symbol = null, DateTime? afterDate = null) => GetCompletedOrderDetailsAsync(symbol, afterDate).Sync();
->>>>>>> b581667b
 
         /// <summary>
         /// ASYNC - Get the details of all completed orders
@@ -908,11 +827,7 @@
         /// </summary>
         /// <param name="orderId">Order id of the order to cancel</param>
         /// <param name="symbol">Symbol of order (most exchanges do not require this)</param>
-<<<<<<< HEAD
-        public virtual void CancelOrder(string orderId, string symbol = null) => CancelOrderAsync(orderId, symbol).GetAwaiter().GetResult();
-=======
         public void CancelOrder(string orderId, string symbol = null) => CancelOrderAsync(orderId, symbol).Sync();
->>>>>>> b581667b
 
         /// <summary>
         /// ASYNC - Cancel an order, an exception is thrown if error
@@ -929,11 +844,7 @@
         /// A withdrawal request.
         /// </summary>
         /// <param name="withdrawalRequest">The withdrawal request.</param>
-<<<<<<< HEAD
-        public virtual ExchangeWithdrawalResponse Withdraw(ExchangeWithdrawalRequest withdrawalRequest) => WithdrawAsync(withdrawalRequest).GetAwaiter().GetResult();
-=======
         public ExchangeWithdrawalResponse Withdraw(ExchangeWithdrawalRequest withdrawalRequest) => WithdrawAsync(withdrawalRequest).Sync();
->>>>>>> b581667b
 
         /// <summary>
         /// Asynchronous withdraws request.
@@ -960,13 +871,8 @@
         /// This ensures that your order does not buy or sell at an extreme margin.</param>
         /// <param name="abortIfOrderBookTooSmall">Whether to abort if the order book does not have enough bids or ask amounts to fulfill the order.</param>
         /// <returns>Order result</returns>
-<<<<<<< HEAD
         public virtual ExchangeOrderResult PlaceSafeMarketOrder(string symbol, decimal amount, bool isBuy, int orderBookCount = 100, decimal priceThreshold = 0.9m, decimal thresholdToAbort = 0.75m)
-            => PlaceSafeMarketOrderAsync(symbol, amount, isBuy, orderBookCount, priceThreshold, thresholdToAbort).GetAwaiter().GetResult();
-=======
-        public ExchangeOrderResult PlaceSafeMarketOrder(string symbol, decimal amount, bool isBuy, int orderBookCount = 100, decimal priceThreshold = 0.9m, decimal thresholdToAbort = 0.75m)
             => PlaceSafeMarketOrderAsync(symbol, amount, isBuy, orderBookCount, priceThreshold, thresholdToAbort).Sync();
->>>>>>> b581667b
 
         /// <summary>
         /// ASYNC - Place a limit order by first querying the order book and then placing the order for a threshold below the bid or above the ask that would fully fulfill the amount.
@@ -1079,11 +985,7 @@
         /// Get margin amounts available to trade, symbol / amount dictionary
         /// </summary>
         /// <returns>Symbol / amount dictionary</returns>
-<<<<<<< HEAD
-        public virtual Dictionary<string, decimal> GetMarginAmountsAvailableToTrade() => GetMarginAmountsAvailableToTradeAsync().GetAwaiter().GetResult();
-=======
         public Dictionary<string, decimal> GetMarginAmountsAvailableToTrade() => GetMarginAmountsAvailableToTradeAsync().Sync();
->>>>>>> b581667b
 
         /// <summary>
         /// ASYNC - Get margin amounts available to trade, symbol / amount dictionary
@@ -1100,11 +1002,7 @@
         /// </summary>
         /// <param name="symbol">Symbol</param>
         /// <returns>Open margin position result</returns>
-<<<<<<< HEAD
-        public virtual ExchangeMarginPositionResult GetOpenPosition(string symbol) => GetOpenPositionAsync(symbol).GetAwaiter().GetResult();
-=======
         public ExchangeMarginPositionResult GetOpenPosition(string symbol) => GetOpenPositionAsync(symbol).Sync();
->>>>>>> b581667b
 
         /// <summary>
         /// ASYNC - Get open margin position
@@ -1122,11 +1020,7 @@
         /// </summary>
         /// <param name="symbol">Symbol</param>
         /// <returns>Close margin position result</returns>
-<<<<<<< HEAD
-        public virtual ExchangeCloseMarginPositionResult CloseMarginPosition(string symbol) => CloseMarginPositionAsync(symbol).GetAwaiter().GetResult();
-=======
         public ExchangeCloseMarginPositionResult CloseMarginPosition(string symbol) => CloseMarginPositionAsync(symbol).Sync();
->>>>>>> b581667b
 
         /// <summary>
         /// ASYNC - Close a margin position
