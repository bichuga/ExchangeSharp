﻿/*
MIT LICENSE

Copyright 2017 Digital Ruby, LLC - http://www.digitalruby.com

Permission is hereby granted, free of charge, to any person obtaining a copy of this software and associated documentation files (the "Software"), to deal in the Software without restriction, including without limitation the rights to use, copy, modify, merge, publish, distribute, sublicense, and/or sell copies of the Software, and to permit persons to whom the Software is furnished to do so, subject to the following conditions:

The above copyright notice and this permission notice shall be included in all copies or substantial portions of the Software.

THE SOFTWARE IS PROVIDED "AS IS", WITHOUT WARRANTY OF ANY KIND, EXPRESS OR IMPLIED, INCLUDING BUT NOT LIMITED TO THE WARRANTIES OF MERCHANTABILITY, FITNESS FOR A PARTICULAR PURPOSE AND NONINFRINGEMENT. IN NO EVENT SHALL THE AUTHORS OR COPYRIGHT HOLDERS BE LIABLE FOR ANY CLAIM, DAMAGES OR OTHER LIABILITY, WHETHER IN AN ACTION OF CONTRACT, TORT OR OTHERWISE, ARISING FROM, OUT OF OR IN CONNECTION WITH THE SOFTWARE OR THE USE OR OTHER DEALINGS IN THE SOFTWARE.
*/

using System;
using System.Collections.Generic;
using System.Net;
using System.Threading.Tasks;
using System.Web;

using Newtonsoft.Json.Linq;

namespace ExchangeSharp
{

    public sealed class ExchangeBleutradeAPI : ExchangeAPI
    {
        public override string Name => ExchangeName.Bleutrade;
        public override string BaseUrl { get; set; } = "https://bleutrade.com/api/v2";

        static ExchangeBleutradeAPI()
        {
            ExchangeGlobalCurrencyReplacements[typeof(ExchangeBleutradeAPI)] = new KeyValuePair<string, string>[]
            {
                new KeyValuePair<string, string>("BCC", "BCH")
            };
        }

        public ExchangeBleutradeAPI()
        {
            NonceStyle = NonceStyle.UnixMillisecondsString;
            SymbolSeparator = "_";
            SymbolIsReversed = true;
        }

        public override string NormalizeSymbol(string symbol)
        {
            return (symbol ?? string.Empty).Replace('/', '_').Replace('-', '_');
        }

        #region ProcessRequest 

        protected override Task ProcessRequestAsync(HttpWebRequest request, Dictionary<string, object> payload)
        {
            if (CanMakeAuthenticatedRequest(payload))
            {
                request.Headers["apisign"] = CryptoUtility.SHA512Sign(request.RequestUri.ToString(), PrivateApiKey.ToUnsecureString()).ToLower();
            }
            return base.ProcessRequestAsync(request, payload);
        }

        protected override Uri ProcessRequestUrl(UriBuilder url, Dictionary<string, object> payload)
        {
            if (CanMakeAuthenticatedRequest(payload))
            {
                // payload is ignored, except for the nonce which is added to the url query
                var query = HttpUtility.ParseQueryString(url.Query);
                url.Query = "apikey=" + PublicApiKey.ToUnsecureString() + "&nonce=" + payload["nonce"].ToStringInvariant() + (query.Count == 0 ? string.Empty : "&" + query.ToString());
            }
            return url.Uri;
        }

        #endregion

        #region Public APIs

        protected override async Task<IReadOnlyDictionary<string, ExchangeCurrency>> OnGetCurrenciesAsync()
        {
            var currencies = new Dictionary<string, ExchangeCurrency>(StringComparer.OrdinalIgnoreCase);
            //{ "success" : true,"message" : "", "result" : [{"Currency" : "BTC","CurrencyLong" : "Bitcoin","MinConfirmation" : 2,"TxFee" : 0.00080000,"IsActive" : true, "CoinType" : "BITCOIN","MaintenanceMode" : false}, ... 
            JToken result = await MakeJsonRequestAsync<JToken>("/public/getcurrencies", null, null);
            foreach (JToken token in result)
            {
                var coin = new ExchangeCurrency
                {
                    CoinType = token["CoinType"].ToStringInvariant(),
                    FullName = token["CurrencyLong"].ToStringInvariant(),
                    IsEnabled = token["MaintenanceMode"].ConvertInvariant<bool>().Equals(false),
                    MinConfirmations = token["MinConfirmation"].ConvertInvariant<int>(),
                    Name = token["Currency"].ToStringUpperInvariant(),
                    Notes = token["Notice"].ToStringInvariant(),
                    TxFee = token["TxFee"].ConvertInvariant<decimal>(),
                };
                currencies[coin.Name] = coin;
            }
            return currencies;
        }

        protected override async Task<IEnumerable<string>> OnGetSymbolsAsync()
        {
            List<string> symbols = new List<string>();
            JToken result = await MakeJsonRequestAsync<JToken>("/public/getmarkets", null, null);
            foreach (var market in result) symbols.Add(market["MarketName"].ToStringInvariant());
            return symbols;
        }

        protected override async Task<IEnumerable<ExchangeMarket>> OnGetSymbolsMetadataAsync()
        {
            List<ExchangeMarket> markets = new List<ExchangeMarket>();
            // "result" : [{"MarketCurrency" : "DOGE","BaseCurrency" : "BTC","MarketCurrencyLong" : "Dogecoin","BaseCurrencyLong" : "Bitcoin", "MinTradeSize" : 0.10000000, "MarketName" : "DOGE_BTC", "IsActive" : true, }, ...
            JToken result = await MakeJsonRequestAsync<JToken>("/public/getmarkets", null, null);
            foreach (JToken token in result)
            {
                markets.Add(new ExchangeMarket()
                {
                    MarketName = token["MarketName"].ToStringInvariant(),
                    BaseCurrency = token["BaseCurrency"].ToStringInvariant(),
                    MarketCurrency = token["MarketCurrency"].ToStringInvariant(),
                    IsActive = token["IsActive"].ToStringInvariant().Equals("true"),
                    MinTradeSize = token["MinTradeSize"].ConvertInvariant<decimal>(),
                });
            }
            return markets;
        }

        protected override async Task<ExchangeTicker> OnGetTickerAsync(string symbol)
        {
            JToken result = await MakeJsonRequestAsync<JToken>("/public/getmarketsummary?market=" + symbol);
            result = result[0];
            return new ExchangeTicker
            {
                Ask = result["Ask"].ConvertInvariant<decimal>(),
                Bid = result["Bid"].ConvertInvariant<decimal>(),
                Last = result["Last"].ConvertInvariant<decimal>(),
                Volume = new ExchangeVolume
                {
                    BaseVolume = result["Volume"].ConvertInvariant<decimal>(),
                    BaseSymbol = result["BaseCurrency"].ToStringInvariant(),
                    ConvertedVolume = result["BaseVolume"].ConvertInvariant<decimal>(),
                    ConvertedSymbol = result["MarketCurrency"].ToStringInvariant(),
                    Timestamp = ConvertDateTimeInvariant(result["TimeStamp"])
                }
            };
        }

        protected override async Task<IEnumerable<KeyValuePair<string, ExchangeTicker>>> OnGetTickersAsync()
        {
            List<KeyValuePair<string, ExchangeTicker>> tickers = new List<KeyValuePair<string, ExchangeTicker>>();
            // "result" : [{"MarketCurrency" : "Ethereum","BaseCurrency" : "Bitcoin","MarketName" : "ETH_BTC","PrevDay" : 0.00095000,"High" : 0.00105000,"Low" : 0.00086000, "Last" : 0.00101977, "Average" : 0.00103455, "Volume" : 2450.97496015, "BaseVolume" : 2.40781647,    "TimeStamp" : "2014-07-29 11:19:30", "Bid" : 0.00100000, "Ask" : 0.00101977, "IsActive" : true }, ... ]
            JToken result = await MakeJsonRequestAsync<JToken>("/public/getmarketsummaries");
            foreach (JToken token in result)
            {
                var ticker = new ExchangeTicker
                {
                    Ask = token["Ask"].ConvertInvariant<decimal>(),
                    Bid = token["Bid"].ConvertInvariant<decimal>(),
                    Last = token["Last"].ConvertInvariant<decimal>(),
                    Volume = new ExchangeVolume()
                    {
                        Timestamp = ConvertDateTimeInvariant(token["TimeStamp"]),
                        BaseSymbol = token["BaseCurrency"].ToStringInvariant(),
                        BaseVolume = token["BaseVolume"].ConvertInvariant<decimal>(),
                        ConvertedSymbol = token["MarketCurrency"].ToStringInvariant(),
                        ConvertedVolume = token["Volume"].ConvertInvariant<decimal>()
                    }
                };
                tickers.Add(new KeyValuePair<string, ExchangeTicker>(token["MarketName"].ToStringInvariant(), ticker));
            }
            return tickers;
        }

        protected override async Task<IEnumerable<MarketCandle>> OnGetCandlesAsync(string symbol, int periodSeconds, DateTime? startDate = null, DateTime? endDate = null, int? limit = null)
        {
            List<MarketCandle> candles = new List<MarketCandle>();
            string periodString;
            if (periodSeconds <= 900) { periodString = "15m"; periodSeconds = 900; }
            else if (periodSeconds <= 1200) { periodString = "20m"; periodSeconds = 1200; }
            else if (periodSeconds <= 1800) { periodString = "30m"; periodSeconds = 1800; }
            else if (periodSeconds <= 3600) { periodString = "1h"; periodSeconds = 3600; }
            else if (periodSeconds <= 7200) { periodString = "2h"; periodSeconds = 7200; }
            else if (periodSeconds <= 10800) { periodString = "3h"; periodSeconds = 10800; }
            else if (periodSeconds <= 14400) { periodString = "4h"; periodSeconds = 14400; }
            else if (periodSeconds <= 21600) { periodString = "6h"; periodSeconds = 21600; }
            else if (periodSeconds <= 43200) { periodString = "12h"; periodSeconds = 43200; }
            else { periodString = "1d"; periodSeconds = 86400; }

            limit = limit ?? (limit > 2160 ? 2160 : limit);
            symbol = NormalizeSymbol(symbol);
            endDate = endDate ?? DateTime.UtcNow;
            startDate = startDate ?? endDate.Value.Subtract(TimeSpan.FromDays(1.0));

            //market period(15m, 20m, 30m, 1h, 2h, 3h, 4h, 6h, 8h, 12h, 1d) count(default: 1000, max: 999999) lasthours(default: 24, max: 2160) 
            //"result":[{"TimeStamp":"2014-07-31 10:15:00","Open":"0.00000048","High":"0.00000050","Low":"0.00000048","Close":"0.00000049","Volume":"594804.73036048","BaseVolume":"0.11510368" }, ...
            JToken result = await MakeJsonRequestAsync<JToken>("/public/getcandles?market=" + symbol + "&period=" + periodString + (limit == null ? string.Empty : "&lasthours=" + limit));
            foreach (JToken jsonCandle in result)
            {
                MarketCandle candle = new MarketCandle
                {
                    ExchangeName = this.Name,
                    Name = symbol,
                    Timestamp = ConvertDateTimeInvariant(jsonCandle["TimeStamp"]),
                    OpenPrice = jsonCandle["Open"].ConvertInvariant<decimal>(),
                    HighPrice = jsonCandle["High"].ConvertInvariant<decimal>(),
                    LowPrice = jsonCandle["Low"].ConvertInvariant<decimal>(),
                    ClosePrice = jsonCandle["Close"].ConvertInvariant<decimal>(),
                    PeriodSeconds = periodSeconds,
                    BaseVolume = jsonCandle["BaseVolume"].ConvertInvariant<double>(),
                    ConvertedVolume = jsonCandle["Volume"].ConvertInvariant<double>()
                };
                if (candle.Timestamp >= startDate && candle.Timestamp <= endDate) candles.Add(candle);
            }
            return candles;
        }


        protected override async Task<IEnumerable<ExchangeTrade>> OnGetRecentTradesAsync(string symbol)
        {
            List<ExchangeTrade> trades = new List<ExchangeTrade>();
            //"result" : [{ "TimeStamp" : "2014-07-29 18:08:00","Quantity" : 654971.69417461,"Price" : 0.00000055,"Total" : 0.360234432,"OrderType" : "BUY"}, ...  ]
            JToken result = await MakeJsonRequestAsync<JToken>("/public/getmarkethistory?market=" + symbol);
            foreach (JToken token in result) trades.Add(ParseTrade(token));
            return trades;
        }

        protected override async Task OnGetHistoricalTradesAsync(Func<IEnumerable<ExchangeTrade>, bool> callback, string symbol, DateTime? startDate = null, DateTime? endDate = null)
        {
            List<ExchangeTrade> trades = new List<ExchangeTrade>();
            // TODO: Not directly supported so the best we can do is get their Max 200 and check the timestamp if necessary
            JToken result = await MakeJsonRequestAsync<JToken>("/public/getmarkethistory?market=" + symbol + "&count=200");
            foreach (JToken token in result)
            {
                ExchangeTrade trade = ParseTrade(token);
                if (startDate == null || trade.Timestamp >= startDate)
                {
                    trades.Add(trade);
                }
            }
            if (trades.Count != 0)
            {
                callback(trades);
            }
        }

        protected override async Task<ExchangeOrderBook> OnGetOrderBookAsync(string symbol, int maxCount = 100)
        {
            ExchangeOrderBook orders = new ExchangeOrderBook();
            //"result" : { "buy" : [{"Quantity" : 4.99400000,"Rate" : 3.00650900}, {"Quantity" : 50.00000000, "Rate" : 3.50000000 }  ] ...
<<<<<<< HEAD
            JToken result = await MakeJsonRequestAsync<JObject>("/public/getorderbook?market=" + symbol + "&type=ALL&depth=" + maxCount);
            result = CheckError(result);
            foreach (JToken token in result["buy"])
            {
                if (orders.Bids.Count < maxCount)
                {
                    var depth = new ExchangeOrderPrice { Amount = token["Quantity"].ConvertInvariant<decimal>(), Price = token["Rate"].ConvertInvariant<decimal>() };
                    orders.Bids[depth.Price] = depth;
                }
            }

            foreach (JToken token in result["sell"])
            {
                if (orders.Asks.Count < maxCount)
                {
                    var depth = new ExchangeOrderPrice() { Amount = token["Quantity"].ConvertInvariant<decimal>(), Price = token["Rate"].ConvertInvariant<decimal>() };
                    orders.Asks[depth.Price] = depth;
                }
            }
=======
            JToken result = await MakeJsonRequestAsync<JToken>("/public/getorderbook?market=" + symbol + "&type=ALL&depth=" + maxCount);
            foreach (JToken token in result["buy"]) if (orders.Bids.Count < maxCount) orders.Bids.Add(new ExchangeOrderPrice() { Amount = token["Quantity"].ConvertInvariant<decimal>(), Price = token["Rate"].ConvertInvariant<decimal>() });
            foreach (JToken token in result["sell"]) if (orders.Asks.Count < maxCount) orders.Asks.Add(new ExchangeOrderPrice() { Amount = token["Quantity"].ConvertInvariant<decimal>(), Price = token["Rate"].ConvertInvariant<decimal>() });
>>>>>>> 673d1b29
            return orders;
        }

        #endregion

        # region Private APIs

        protected override async Task<Dictionary<string, decimal>> OnGetAmountsAsync()
        {
            Dictionary<string, decimal> amounts = new Dictionary<string, decimal>();
            // "result" : [{"Currency" : "DOGE","Balance" : 0.00000000,"Available" : 0.00000000,"Pending" : 0.00000000,"CryptoAddress" : "DBSwFELQiVrwxFtyHpVHbgVrNJXwb3hoXL", "IsActive" : true}, ... 
            JToken result = await MakeJsonRequestAsync<JToken>("/account/getbalances", null, GetNoncePayload());
            foreach (JToken token in result)
            {
                decimal amount = result["Balance"].ConvertInvariant<decimal>();
                if (amount > 0) amounts[token["Currency"].ToStringInvariant()] = amount;
            }
            return amounts;
        }

        protected override async Task<Dictionary<string, decimal>> OnGetAmountsAvailableToTradeAsync()
        {
            Dictionary<string, decimal> amounts = new Dictionary<string, decimal>();
            // "result" : [{"Currency" : "DOGE","Balance" : 0.00000000,"Available" : 0.00000000,"Pending" : 0.00000000,"CryptoAddress" : "DBSwFELQiVrwxFtyHpVHbgVrNJXwb3hoXL", "IsActive" : true}, ... 
            JToken result = await MakeJsonRequestAsync<JToken>("/account/getbalances", null, GetNoncePayload());
            foreach (JToken token in result)
            {
                decimal amount = result["Available"].ConvertInvariant<decimal>();
                if (amount > 0) amounts[token["Currency"].ToStringInvariant()] = amount;
            }
            return amounts;
        }

        protected override async Task<ExchangeOrderResult> OnGetOrderDetailsAsync(string orderId, string symbol = null)
        {
            // "result" : { "OrderId" : "65489","Exchange" : "LTC_BTC", "Type" : "BUY", "Quantity" : 20.00000000, "QuantityRemaining" : 5.00000000, "QuantityBaseTraded" : "0.16549400", "Price" : 0.01268311, "Status" : "OPEN", "Created" : "2014-08-03 13:55:20", "Comments" : "My optional comment, eg function id #123"  }
            JToken result = await MakeJsonRequestAsync<JToken>("/account/getorder?orderid=" + orderId, null, GetNoncePayload());
            return ParseOrder(result);
        }

        protected override async Task<IEnumerable<ExchangeOrderResult>> OnGetCompletedOrderDetailsAsync(string symbol = null, DateTime? afterDate = null)
        {
            List<ExchangeOrderResult> orders = new List<ExchangeOrderResult>();
            JToken result = await MakeJsonRequestAsync<JToken>("/account/getorders?market=" + (string.IsNullOrEmpty(symbol) ? "ALL" : symbol) + "&orderstatus=OK&ordertype=ALL", null, GetNoncePayload());
            foreach (JToken token in result)
            {
                ExchangeOrderResult order = ParseOrder(token);
                if (afterDate != null) { if (order.OrderDate > afterDate) orders.Add(order); }
                else orders.Add(order);
            }
            return orders;
        }

        protected override async Task<IEnumerable<ExchangeOrderResult>> OnGetOpenOrderDetailsAsync(string symbol = null)
        {
            List<ExchangeOrderResult> orders = new List<ExchangeOrderResult>();
            JToken result = await MakeJsonRequestAsync<JToken>("/market/getopenorders", null, GetNoncePayload());
            foreach (JToken token in result) orders.Add(ParseOrder(token));
            return orders;
        }

        protected override async Task<ExchangeOrderResult> OnPlaceOrderAsync(ExchangeOrderRequest order)
        {
            ExchangeOrderResult result = new ExchangeOrderResult() { Result = ExchangeAPIOrderResult.Error };
            var payload = GetNoncePayload();
            order.ExtraParameters.CopyTo(payload);

            // Only limit order is supported - no indication on how it is filled
            JToken token = await MakeJsonRequestAsync<JToken>((order.IsBuy ? "/market/buylimit?" : "market/selllimit?") + "market=" + order.Symbol +
                "&rate=" + order.Price.ToStringInvariant() + "&quantity=" + order.RoundAmount().ToStringInvariant(), null, payload);
            if (token.HasValues)
            {
                // Only the orderid is returned on success
                result.OrderId = token["orderid"].ToStringInvariant();
                result.Result = ExchangeAPIOrderResult.Filled;
            }
            return result;
        }

        protected override async Task OnCancelOrderAsync(string orderId, string symbol = null)
        {
            await MakeJsonRequestAsync<JToken>("/market/cancel?orderid=" + orderId, null, GetNoncePayload());
        }

        protected override async Task<ExchangeDepositDetails> OnGetDepositAddressAsync(string symbol, bool forceRegenerate = false)
        {
            JToken token = await MakeJsonRequestAsync<JToken>("/account/getdepositaddress?" + "currency=" + NormalizeSymbol(symbol), BaseUrl, GetNoncePayload(), "GET");
            if (token["Currency"].ToStringInvariant().Equals(symbol) && token["Address"] != null)
            {
                // At this time, according to Bleutrade support, they don't support any currency requiring an Address Tag, but they will add this feature in the future
                return new ExchangeDepositDetails()
                {
                    Symbol = token["Currency"].ToStringInvariant(),
                    Address = token["Address"].ToStringInvariant()
                };
            }
            return null;
        }

        protected override async Task<IEnumerable<ExchangeTransaction>> OnGetDepositHistoryAsync(string symbol)
        {
            List<ExchangeTransaction> transactions = new List<ExchangeTransaction>();

            // "result" : [{"Id" : "44933431","TimeStamp" : "2015-05-13 07:15:23","Coin" : "LTC","Amount" : -0.10000000,"Label" : "Withdraw: 0.99000000 to address Anotheraddress; fee 0.01000000","TransactionId" : "c396228895f8976e3810286c1537bddd4a45bb37d214c0e2b29496a4dee9a09b" }
            JToken result = await MakeJsonRequestAsync<JToken>("/account/getdeposithistory", BaseUrl, GetNoncePayload(), "GET");
            foreach (JToken token in result)
            {
                transactions.Add(new ExchangeTransaction()
                {
                    PaymentId = token["Id"].ToStringInvariant(),
                    BlockchainTxId = token["TransactionId"].ToStringInvariant(),
                    Timestamp = ConvertDateTimeInvariant(token["TimeStamp"]),
                    Symbol = token["Coin"].ToStringInvariant(),
                    Amount = token["Amount"].ConvertInvariant<decimal>(),
                    Notes = token["Label"].ToStringInvariant(),
                    TxFee = token["fee"].ConvertInvariant<decimal>(),
                    Status = TransactionStatus.Unknown
                });
            }
            return transactions;
        }

        protected override async Task<ExchangeWithdrawalResponse> OnWithdrawAsync(ExchangeWithdrawalRequest withdrawalRequest)
        {
            var payload = GetNoncePayload();
            payload["currency"] = NormalizeSymbol(withdrawalRequest.Symbol);
            payload["quantity"] = withdrawalRequest.Amount;
            payload["address"] = withdrawalRequest.Address;
            if (!string.IsNullOrEmpty(withdrawalRequest.AddressTag)) payload["comments"] = withdrawalRequest.AddressTag;

            await MakeJsonRequestAsync<JToken>("/account/withdraw", BaseUrl, payload, "GET");

            // Bleutrade doesn't return any info, just an empty string on success. The MakeJsonRequestAsync will throw an exception if there's an error
            return new ExchangeWithdrawalResponse() { Success = true };
        }


        #endregion

        #region Private Functions

        private ExchangeTrade ParseTrade(JToken token)
        {
            return new ExchangeTrade()
            {
                Timestamp = ConvertDateTimeInvariant(token["TimeStamp"]),
                IsBuy = token["OrderType"].ToStringInvariant().Equals("BUY"),
                Price = token["Price"].ConvertInvariant<decimal>(),
                Amount = token["Quantity"].ConvertInvariant<decimal>()
            };
        }


        private ExchangeOrderResult ParseOrder(JToken token)
        {
            var order = new ExchangeOrderResult()
            {
                OrderId = token["OrderId"].ToStringInvariant(),
                IsBuy = token["Type"].ToStringInvariant().Equals("BUY"),
                Symbol = token["Exchange"].ToStringInvariant(),
                Amount = token["Quantity"].ConvertInvariant<decimal>(),
                OrderDate = ConvertDateTimeInvariant(token["Created"]),
                AveragePrice = token["Price"].ConvertInvariant<decimal>(),
                AmountFilled = token["QuantityBaseTraded"].ConvertInvariant<decimal>(),
                Message = token["Comments"].ToStringInvariant(),
            };

            switch (token["status"].ToStringInvariant())
            {
                case "OPEN":
                    order.Result = ExchangeAPIOrderResult.Pending;
                    break;
                case "OK":
                    if (order.Amount == order.AmountFilled) order.Result = ExchangeAPIOrderResult.Filled;
                    else order.Result = ExchangeAPIOrderResult.FilledPartially;
                    break;
                case "CANCELED":
                    order.Result = ExchangeAPIOrderResult.Canceled;
                    break;
                default:
                    order.Result = ExchangeAPIOrderResult.Unknown;
                    break;
            }
            return order;
        }

        #endregion

    }
}<|MERGE_RESOLUTION|>--- conflicted
+++ resolved
@@ -243,9 +243,7 @@
         {
             ExchangeOrderBook orders = new ExchangeOrderBook();
             //"result" : { "buy" : [{"Quantity" : 4.99400000,"Rate" : 3.00650900}, {"Quantity" : 50.00000000, "Rate" : 3.50000000 }  ] ...
-<<<<<<< HEAD
-            JToken result = await MakeJsonRequestAsync<JObject>("/public/getorderbook?market=" + symbol + "&type=ALL&depth=" + maxCount);
-            result = CheckError(result);
+            JToken result = await MakeJsonRequestAsync<JToken>("/public/getorderbook?market=" + symbol + "&type=ALL&depth=" + maxCount);
             foreach (JToken token in result["buy"])
             {
                 if (orders.Bids.Count < maxCount)
@@ -263,11 +261,6 @@
                     orders.Asks[depth.Price] = depth;
                 }
             }
-=======
-            JToken result = await MakeJsonRequestAsync<JToken>("/public/getorderbook?market=" + symbol + "&type=ALL&depth=" + maxCount);
-            foreach (JToken token in result["buy"]) if (orders.Bids.Count < maxCount) orders.Bids.Add(new ExchangeOrderPrice() { Amount = token["Quantity"].ConvertInvariant<decimal>(), Price = token["Rate"].ConvertInvariant<decimal>() });
-            foreach (JToken token in result["sell"]) if (orders.Asks.Count < maxCount) orders.Asks.Add(new ExchangeOrderPrice() { Amount = token["Quantity"].ConvertInvariant<decimal>(), Price = token["Rate"].ConvertInvariant<decimal>() });
->>>>>>> 673d1b29
             return orders;
         }
 
