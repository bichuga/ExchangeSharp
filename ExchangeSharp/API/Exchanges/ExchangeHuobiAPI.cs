﻿/*
MIT LICENSE

Copyright 2017 Digital Ruby, LLC - http://www.digitalruby.com

Permission is hereby granted, free of charge, to any person obtaining a copy of this software and associated documentation files (the "Software"), to deal in the Software without restriction, including without limitation the rights to use, copy, modify, merge, publish, distribute, sublicense, and/or sell copies of the Software, and to permit persons to whom the Software is furnished to do so, subject to the following conditions:

The above copyright notice and this permission notice shall be included in all copies or substantial portions of the Software.

THE SOFTWARE IS PROVIDED "AS IS", WITHOUT WARRANTY OF ANY KIND, EXPRESS OR IMPLIED, INCLUDING BUT NOT LIMITED TO THE WARRANTIES OF MERCHANTABILITY, FITNESS FOR A PARTICULAR PURPOSE AND NONINFRINGEMENT. IN NO EVENT SHALL THE AUTHORS OR COPYRIGHT HOLDERS BE LIABLE FOR ANY CLAIM, DAMAGES OR OTHER LIABILITY, WHETHER IN AN ACTION OF CONTRACT, TORT OR OTHERWISE, ARISING FROM, OUT OF OR IN CONNECTION WITH THE SOFTWARE OR THE USE OR OTHER DEALINGS IN THE SOFTWARE.
*/

using Newtonsoft.Json.Linq;
using System;
using System.Collections.Generic;
using System.Net;
using System.Text;
using System.Threading.Tasks;
using System.Linq;
using System.IO;
using System.IO.Compression;

namespace ExchangeSharp
{
    public sealed class ExchangeHuobiAPI : ExchangeAPI
    {
        public override string Name => ExchangeName.Huobi;
        public override string BaseUrl { get; set; } = "https://api.huobipro.com";
        public string BaseUrlV1 { get; set; } = "https://api.huobipro.com/v1";
        public override string BaseUrlWebSocket { get; set; } = "wss://api.huobipro.com/ws";
        public string PrivateUrlV1 { get; set; } = "https://api.huobipro.com/v1";
        public string AccountType { get; set; } = "spot";

        private int SubId = 0;

        public ExchangeHuobiAPI()
        {
            RequestContentType = "application/x-www-form-urlencoded";
            NonceStyle = NonceStyle.UnixSecondsString;   // not used, see below
            SymbolSeparator = string.Empty;
            SymbolIsUppercase = false;
            SymbolIsReversed = true;
        }

        public override string ExchangeSymbolToGlobalSymbol(string symbol)
        {
            if (symbol.Length < 6)
            {
                throw new ArgumentException("Invalid symbol " + symbol);
            }
            else if (symbol.Length == 6)
            {
                return ExchangeSymbolToGlobalSymbolWithSeparator(symbol.Substring(0, 3) + GlobalSymbolSeparator + symbol.Substring(3, 3), GlobalSymbolSeparator);
            }
            return ExchangeSymbolToGlobalSymbolWithSeparator(symbol.Substring(3) + GlobalSymbolSeparator + symbol.Substring(0, 3), GlobalSymbolSeparator);
        }

        #region ProcessRequest 

        protected override async Task ProcessRequestAsync(HttpWebRequest request, Dictionary<string, object> payload)
        {
            if (CanMakeAuthenticatedRequest(payload))
            {
                if (request.Method == "POST")
                {
                    request.ContentType = "application/json";

                    payload.Remove("nonce");
                    var msg = CryptoUtility.GetJsonForPayload(payload);
                    await CryptoUtility.WriteToRequestAsync(request, msg);
                }
            }
        }

        protected override Uri ProcessRequestUrl(UriBuilder url, Dictionary<string, object> payload)
        {
            if (CanMakeAuthenticatedRequest(payload))
            {
                if (!payload.ContainsKey("method"))
                {
                    return url.Uri;
                }
                string method = payload["method"].ToStringInvariant();
                payload.Remove("method");

                var dict = new Dictionary<string, object>
                {
                    ["Timestamp"] = DateTime.UtcNow.ToString("s"),
                    ["AccessKeyId"] = PublicApiKey.ToUnsecureString(),
                    ["SignatureMethod"] = "HmacSHA256",
                    ["SignatureVersion"] = "2"
                };

                string msg = null;
                if (method == "GET")
                {
                    dict = dict.Concat(payload).ToDictionary(x => x.Key, x => x.Value);
                }

                msg = CryptoUtility.GetFormForPayload(dict, false);

                // must sort case sensitive
                msg = string.Join("&", new SortedSet<string>(msg.Split('&'), StringComparer.Ordinal));

                StringBuilder sb = new StringBuilder();
                sb.Append(method).Append("\n")
                    .Append(url.Host).Append("\n")
                    .Append(url.Path).Append("\n")
                    .Append(msg);

                var sig = CryptoUtility.SHA256SignBase64(sb.ToString(), PrivateApiKey.ToBytes());
                msg += "&Signature=" + Uri.EscapeDataString(sig);

                url.Query = msg;
            }
            return url.Uri;
        }

        #endregion

        #region Public APIs

        public override string NormalizeSymbol(string symbol)
        {
            return (symbol ?? string.Empty).Replace("-", "").Replace("/", "").Replace("_", "").ToLowerInvariant();
        }

        protected override async Task<IEnumerable<string>> OnGetSymbolsAsync()
        {
            var m = await GetSymbolsMetadataAsync();
            return m.Select(x => x.MarketName);
        }

        protected override async Task<IEnumerable<ExchangeMarket>> OnGetSymbolsMetadataAsync()
        {
            /*
             {
                "status"
            :
                "ok", "data"
            :
                [{
                    "base-currency": "btc",
                    "quote-currency": "usdt",
                    "price-precision": 2,
                    "amount-precision": 4,
                    "symbol-partition": "main"
                }, {
                    "base-currency": "bch",
                    "quote-currency": "usdt",
                    "price-precision": 2,
                    "amount-precision": 4,
                    "symbol-partition": "main"
                }, 
             
             */
            if (ReadCache("GetSymbolsMetadata", out List<ExchangeMarket> markets))
            {
                return markets;
            }

            markets = new List<ExchangeMarket>();
            JToken obj = await MakeJsonRequestAsync<JToken>("/common/symbols", BaseUrlV1, null, "GET");
            CheckError(obj);
            JToken allSymbols = obj["data"];
            foreach (var symbol in allSymbols)
            {
                var marketCurrency = symbol["base-currency"].ToStringLowerInvariant();
                var baseCurrency = symbol["quote-currency"].ToStringLowerInvariant();
                var price_precision = symbol["price-precision"].ConvertInvariant<double>();
                var priceStepSize = Math.Pow(10, -price_precision);
                var amount_precision = symbol["amount-precision"].ConvertInvariant<double>();
                var quantityStepSize = Math.Pow(10, -amount_precision);

                var market = new ExchangeMarket()
                {
                    MarketCurrency = marketCurrency,
                    BaseCurrency = baseCurrency,
                    MarketName = marketCurrency + baseCurrency,
                    IsActive = true,
                };

                market.PriceStepSize = priceStepSize.ConvertInvariant<decimal>();
                market.QuantityStepSize = quantityStepSize.ConvertInvariant<decimal>();
                market.MinPrice = market.PriceStepSize.Value;
                market.MinTradeSize = market.QuantityStepSize.Value;

                markets.Add(market);
            }

            WriteCache("GetSymbolsMetadata", TimeSpan.FromMinutes(60.0), markets);

            return markets;
        }

        protected override async Task<ExchangeTicker> OnGetTickerAsync(string symbol)
        {
            /*
             {{
              "status": "ok",
              "ch": "market.naseth.detail.merged",
              "ts": 1525136582460,
              "tick": {
                "amount": 1614089.3164448638,
                "open": 0.014552,
                "close": 0.013308,
                "high": 0.015145,
                "id": 6442118070,
                "count": 74643,
                "low": 0.013297,
                "version": 6442118070,
                "ask": [
                  0.013324,
                  0.0016
                ],
                "vol": 22839.223396720725,
                "bid": [
                  0.013297,
                  3192.2322
                ]
              }
            }}
             */
            symbol = NormalizeSymbol(symbol);
            JToken obj = await MakeJsonRequestAsync<JToken>("/market/detail/merged?symbol=" + symbol);
            CheckError(obj);
            var tick = obj["tick"];
            var ts = CryptoUtility.UnixTimeStampToDateTimeMilliseconds(obj["ts"].ConvertInvariant<double>());

            return ParseTicker(symbol, ts, tick);
        }


        protected override Task<IEnumerable<KeyValuePair<string, ExchangeTicker>>> OnGetTickersAsync()
        {
            throw new NotImplementedException("Too many pairs and this exchange does not support a single call to get all the tickers");
        }

        protected override IDisposable OnGetTradesWebSocket(Action<KeyValuePair<string, ExchangeTrade>> callback, params string[] symbols)
        {
            if (callback == null || symbols == null || symbols.Length == 0)
            {
                return null;
            }

            var normalizedSymbol = NormalizeSymbol(symbols[0]);

            return ConnectWebSocket(string.Empty, (msg, _socket) =>
            {
                /*
{"id":"id1","status":"ok","subbed":"market.btcusdt.trade.detail","ts":1527574853489}


{{
  "ch": "market.btcusdt.trade.detail",
  "ts": 1527574905759,
  "tick": {
    "id": 8232977476,
    "ts": 1527574905623,
    "data": [
      {
        "amount": 0.3066,
        "ts": 1527574905623,
        "id": 82329774765058180723,
        "price": 7101.81,
        "direction": "buy"
      }
    ]
  }
}}
                 */
                try
                {
                    var str = msg.UTF8StringFromGzip();
                    JToken token = JToken.Parse(str);

                    if (token["status"] != null)
                    {
                        return;
                    }
                    else if (token["ping"] != null)
                    {
                        _socket.SendMessage(str.Replace("ping", "pong"));
                        return;
                    }

                    var ch = token["ch"].ToStringInvariant();
                    var sArray = ch.Split('.');
                    var symbol = sArray[1];

                    var tick = token["tick"];
                    var id = tick["id"].ConvertInvariant<long>();
                    var trades = ParseWebSocket(sArray, tick) as IEnumerable<ExchangeTrade>;
                    foreach(var trade in trades)
                    {
                        trade.Id = id;
                        callback(new KeyValuePair<string, ExchangeTrade>(symbol, trade));
                    }
                }
                catch
                {
                }
            }, (_socket) =>
            {
                string channel = $"market.{normalizedSymbol}.trade.detail";
                string msg = $"{{\"sub\":\"{channel}\",\"id\":\"id{++SubId}\"}}";
                _socket.SendMessage(msg);
            });
        }

        protected override IDisposable OnGetOrderBookWebSocket(Action<ExchangeSequencedWebsocketMessage<KeyValuePair<string, ExchangeOrderBook>>> callback, int maxCount = 20, params string[] symbols)
        {
            if (callback == null || symbols == null || symbols.Length == 0)
            {
                return null;
            }

            var normalizedSymbol = NormalizeSymbol(symbols[0]);

            return ConnectWebSocket(string.Empty, (msg, _socket) =>
            {
                /*
{{
  "id": "id1",
  "status": "ok",
  "subbed": "market.btcusdt.depth.step0",
  "ts": 1526749164133
}}


{{
  "ch": "market.btcusdt.depth.step0",
  "ts": 1526749254037,
  "tick": {
    "bids": [
      [
        8268.3,
        0.101
      ],
      [
        8268.29,
        0.8248
      ],
      
    ],
    "asks": [
      [
        8275.07,
        0.1961
      ],
	  
      [
        8337.1,
        0.5803
      ]
    ],
    "ts": 1526749254016,
    "version": 7664175145
  }
}}
                 */
                try
                {
                    var str = msg.UTF8StringFromGzip();
                    JToken token = JToken.Parse(str);

                    if (token["status"] != null)
                    {
                        return;
                    }
                    else if (token["ping"] != null)
                    {
                        _socket.SendMessage(str.Replace("ping", "pong"));
                        return;
                    }

                    var ch = token["ch"].ToStringInvariant();
                    var sArray = ch.Split('.');
                    var symbol = sArray[1];

                    var tick = token["tick"];
<<<<<<< HEAD
                    var seq = token["ts"].ConvertInvariant<long>();
                    var orderBook = new ExchangeOrderBook();
                    foreach (JArray array in tick["bids"])
                    {
                        var depth = new ExchangeOrderPrice { Price = array[0].ConvertInvariant<decimal>(), Amount = array[1].ConvertInvariant<decimal>() };
                        orderBook.Bids[depth.Price] = depth;
                    }
                    foreach (JArray array in tick["asks"])
                    {
                        var depth = new ExchangeOrderPrice { Price = array[0].ConvertInvariant<decimal>(), Amount = array[1].ConvertInvariant<decimal>() };
                        orderBook.Asks[depth.Price] = depth;
                    }
=======
                    var seq = tick["ts"].ConvertInvariant<long>();
                    var orderBook = ParseWebSocket(sArray, tick) as ExchangeOrderBook;
>>>>>>> 45d43ac2

                    callback(new ExchangeSequencedWebsocketMessage<KeyValuePair<string, ExchangeOrderBook>>(seq,
                        new KeyValuePair<string, ExchangeOrderBook>(symbol, orderBook)));
                }
                catch
                {
                    // TODO: Why are we catching and not handling exceptions here?
                }
            }, (_socket) =>
            {
                // subscribe to order book and trades channel for given symbol
                string channel = $"market.{normalizedSymbol}.depth.step0";
                string msg = $"{{\"sub\":\"{channel}\",\"id\":\"id{++SubId}\"}}";
                _socket.SendMessage(msg);
            });
        }

        protected override async Task<ExchangeOrderBook> OnGetOrderBookAsync(string symbol, int maxCount = 100)
        {
            /*
             {
  "status": "ok",
  "ch": "market.btcusdt.depth.step0",
  "ts": 1489472598812,
  "tick": {
    "id": 1489464585407,
    "ts": 1489464585407,
    "bids": [
      [7964, 0.0678], // [price, amount]
      [7963, 0.9162],
      [7961, 0.1],
      [7960, 12.8898],
      [7958, 1.2],
      [7955, 2.1009],
      [7954, 0.4708],
      [7953, 0.0564],
      [7951, 2.8031],
      [7950, 13.7785],
      [7949, 0.125],
      [7948, 4],
      [7942, 0.4337],
      [7940, 6.1612],
      [7936, 0.02],
      [7935, 1.3575],
      [7933, 2.002],
      [7932, 1.3449],
      [7930, 10.2974],
      [7929, 3.2226]
    ],
    "asks": [
      [7979, 0.0736],
      [7980, 1.0292],
      [7981, 5.5652],
      [7986, 0.2416],
      [7990, 1.9970],
      [7995, 0.88],
             */
            symbol = NormalizeSymbol(symbol);
            ExchangeOrderBook orders = new ExchangeOrderBook();
            JToken obj = await MakeJsonRequestAsync<JToken>("/market/depth?symbol=" + symbol + "&type=step0", BaseUrl, null, "GET");
            CheckError(obj);
            var tick = obj["tick"];
            foreach (var prop in tick["asks"])
            {
                decimal price = prop[1].ConvertInvariant<decimal>();
                orders.Asks[price] = new ExchangeOrderPrice { Price = prop[0].ConvertInvariant<decimal>(), Amount = price };
            }

            foreach (var prop in tick["bids"])
            {
                decimal price = prop[0].ConvertInvariant<decimal>();
                orders.Bids[price] = new ExchangeOrderPrice { Price = price, Amount = prop[1].ConvertInvariant<decimal>() };
            }

            return orders;
        }



        protected override async Task<IEnumerable<MarketCandle>> OnGetCandlesAsync(string symbol, int periodSeconds, DateTime? startDate = null, DateTime? endDate = null, int? limit = null)
        {
            /*
            {
              "status": "ok",
              "ch": "market.btcusdt.kline.1day",
              "ts": 1499223904680,
              “data”: [
            {
                "id": 1499184000,
                "amount": 37593.0266,
                "count": 0,
                "open": 1935.2000,
                "close": 1879.0000,
                "low": 1856.0000,
                "high": 1940.0000,
                "vol": 71031537.97866500
              },
             */

            List<MarketCandle> candles = new List<MarketCandle>();
            symbol = NormalizeSymbol(symbol);
            string url = "/market/history/kline?symbol=" + symbol;
            if (limit != null)
            {
                // default is 150, max: 2000
                url += "&size=" + (limit.Value.ToStringInvariant());
            }
            string periodString = CryptoUtility.SecondsToPeriodStringLong(periodSeconds);
            url += "&period=" + periodString;
            JToken obj = await MakeJsonRequestAsync<JToken>(url, BaseUrl, null, "GET");
            CheckError(obj);
            JToken allCandles = obj["data"];
            var ts = CryptoUtility.UnixTimeStampToDateTimeMilliseconds(obj["ts"].ConvertInvariant<long>());
            foreach (var array in allCandles)
            {
                candles.Add(new MarketCandle
                {
                    ClosePrice = array["close"].ConvertInvariant<decimal>(),
                    ExchangeName = Name,
                    HighPrice = array["high"].ConvertInvariant<decimal>(),
                    LowPrice = array["low"].ConvertInvariant<decimal>(),
                    Name = symbol,
                    OpenPrice = array["open"].ConvertInvariant<decimal>(),
                    PeriodSeconds = periodSeconds,
                    Timestamp = CryptoUtility.UnixTimeStampToDateTimeSeconds(array["id"].ConvertInvariant<long>()),
                    BaseVolume = array["vol"].ConvertInvariant<double>() / array["close"].ConvertInvariant<double>(),
                    ConvertedVolume = array["vol"].ConvertInvariant<double>(),
                    WeightedAverage = 0m
                });
            }

            candles.Reverse();

            return candles;
        }

        #endregion

        #region Private APIs

        private async Task<Dictionary<string, string>> OnGetAccountsAsync()
        {
            if (ReadCache("GetAccounts", out Dictionary<string, string> accounts))
            {
                return accounts;
            }
            accounts = new Dictionary<string, string>();
            var payload = GetNoncePayload();
            payload["method"] = "GET";
            JToken token = await MakeJsonRequestAsync<JToken>("/account/accounts", PrivateUrlV1, payload, "GET");
            token = CheckError(token);
            var data = token["data"];
            foreach (var acc in data)
            {
                accounts.Add(acc["type"].ToStringInvariant(), acc["id"].ToStringInvariant());
            }

            WriteCache("GetAccounts", TimeSpan.FromMinutes(60.0), accounts);

            return accounts;
        }

        protected override async Task<Dictionary<string, decimal>> OnGetAmountsAsync()
        {
            /*
             
  "status": "ok",
  "data": {
    "id": 3274515,
    "type": "spot",
    "state": "working",
    "list": [
      {
        "currency": "usdt",
        "type": "trade",
        "balance": "0.000045000000000000"
      },
      {
        "currency": "eth",
        "type": "frozen",
        "balance": "0.000000000000000000"
      },
      {
        "currency": "eth",
        "type": "trade",
        "balance": "0.044362165000000000"
      },
      {
        "currency": "eos",
        "type": "trade",
        "balance": "16.467000000000000000"
      },
             */
            var accounts = await OnGetAccountsAsync();
            var account_id = accounts[AccountType];

            Dictionary<string, decimal> amounts = new Dictionary<string, decimal>();
            var payload = GetNoncePayload();
            payload["method"] = "GET";
            JToken token = await MakeJsonRequestAsync<JToken>($"/account/accounts/{account_id}/balance", PrivateUrlV1, payload, "GET");
            token = CheckError(token);
            var list = token["data"]["list"];
            foreach (var item in list)
            {
                var balance = item["balance"].ConvertInvariant<decimal>();
                if (balance == 0m)
                    continue;

                var currency = item["currency"].ToStringInvariant();

                if (amounts.ContainsKey(currency))
                {
                    amounts[currency] += balance;
                }
                else
                {
                    amounts[currency] = balance;
                }
            }
            return amounts;
        }

        protected override async Task<Dictionary<string, decimal>> OnGetAmountsAvailableToTradeAsync()
        {
            var accounts = await OnGetAccountsAsync();
            var account_id = accounts[AccountType];

            Dictionary<string, decimal> amounts = new Dictionary<string, decimal>();
            var payload = GetNoncePayload();

            JToken token = await MakeJsonRequestAsync<JToken>($"/account/accounts/{account_id}/balance", PrivateUrlV1, payload, "GET");
            token = CheckError(token);
            var list = token["data"]["list"];
            foreach (var item in list)
            {
                var balance = item["balance"].ConvertInvariant<decimal>();
                if (balance == 0m)
                    continue;
                var type = item["type"].ToStringInvariant();
                if (type != "trade")
                    continue;

                var currency = item["currency"].ToStringInvariant();

                if (amounts.ContainsKey(currency))
                {
                    amounts[currency] += balance;
                }
                else
                {
                    amounts[currency] = balance;
                }
            }
            return amounts;
        }

        protected override async Task<ExchangeOrderResult> OnGetOrderDetailsAsync(string orderId, string symbol = null)
        {
            /*
             {{
              "status": "ok",
              "data": {
                "id": 3908501445,
                "symbol": "naseth",
                "account-id": 3274515,
                "amount": "0.050000000000000000",
                "price": "0.000001000000000000",
                "created-at": 1525100546601,
                "type": "buy-limit",
                "field-amount": "0.0",
                "field-cash-amount": "0.0",
                "field-fees": "0.0",
                "finished-at": 1525100816771,
                "source": "api",
                "state": "canceled",
                "canceled-at": 1525100816399
              }
            }}
             */
            var payload = GetNoncePayload();
            payload.Add("method", "GET");
            JToken token = await MakeJsonRequestAsync<JToken>($"/order/orders/{orderId}", PrivateUrlV1, payload, "GET");
            CheckError(token);
            var data = token["data"];
            return ParseOrder(data);
        }

        protected override async Task<IEnumerable<ExchangeOrderResult>> OnGetCompletedOrderDetailsAsync(string symbol = null, DateTime? afterDate = null)
        {
            if (symbol == null) { throw new APIException("symbol cannot be null"); }

            List<ExchangeOrderResult> orders = new List<ExchangeOrderResult>();
            var payload = GetNoncePayload();
            payload.Add("method", "GET");
            payload.Add("symbol", symbol);
            payload.Add("states", "partial-canceled,filled,canceled");
            if (afterDate != null)
            {
                payload.Add("start-date", afterDate.Value.ToString("yyyy-MM-dd"));
            }
            JToken token = await MakeJsonRequestAsync<JToken>("/order/orders", PrivateUrlV1, payload, "GET");
            CheckError(token);
            var data = token["data"];
            foreach (var prop in data)
                orders.Add(ParseOrder(prop));
            return orders;
        }

        protected override async Task<IEnumerable<ExchangeOrderResult>> OnGetOpenOrderDetailsAsync(string symbol = null)
        {
            if (symbol == null) { throw new APIException("symbol cannot be null"); }

            List<ExchangeOrderResult> orders = new List<ExchangeOrderResult>();
            var payload = GetNoncePayload();
            payload.Add("method", "GET");
            payload.Add("symbol", symbol);
            payload.Add("states", "pre-submitted,submitting,submitted,partial-filled");
            JToken token = await MakeJsonRequestAsync<JToken>("/order/orders", PrivateUrlV1, payload, "GET");
            CheckError(token);
            var data = token["data"];
            foreach (var prop in data)
                orders.Add(ParseOrder(prop));
            return orders;
        }

        protected override async Task<ExchangeOrderResult> OnPlaceOrderAsync(ExchangeOrderRequest order)
        {
            string symbol = NormalizeSymbol(order.Symbol);

            var accounts = await OnGetAccountsAsync();
            var account_id = accounts[AccountType];

            var payload = GetNoncePayload();
            payload.Add("account-id", account_id);
            payload.Add("symbol", symbol);
            payload.Add("type", order.IsBuy ? "buy" : "sell");
            payload.Add("source", "api"); // margin-api

            decimal outputQuantity = await ClampOrderQuantity(symbol, order.Amount);
            decimal outputPrice = await ClampOrderPrice(symbol, order.Price);

            if (order.OrderType == OrderType.Market)
            {
                payload["type"] += "-market";

                // TODO: Fix later once Okex fixes this on their end
                throw new NotSupportedException("Huobi confuses price with amount while sending a market order, so market orders are disabled for now");

                /*
                if (order.IsBuy)
                {
                    // for market buy orders, the price is to total amount you want to buy, 
                    // and it must be higher than the current price of 0.01 BTC (minimum buying unit), 0.1 LTC or 0.01 ETH
                    payload["amount"] = outputQuantity;
                }
                else
                {
                    // For market buy roders, the amount is not required
                    payload["amount"] = outputQuantity;
                }*/
            }
            else
            {
                payload["type"] += "-limit";
                payload["price"] = outputPrice.ToStringInvariant();
                payload["amount"] = outputQuantity.ToStringInvariant();
            }

            payload["method"] = "POST";
            JToken obj = await MakeJsonRequestAsync<JToken>("/order/orders/place", PrivateUrlV1, payload, "POST");
            CheckError(obj);

            order.Amount = outputQuantity;
            order.Price = outputPrice;
            return ParsePlaceOrder(obj, order);
        }

        protected override async Task OnCancelOrderAsync(string orderId, string symbol = null)
        {
            var payload = GetNoncePayload();
            payload["method"] = "POST";
            JToken token = await MakeJsonRequestAsync<JToken>($"/order/orders/{orderId}/submitcancel", PrivateUrlV1, payload, "POST");
            CheckError(token);
        }

        protected override Task<IEnumerable<ExchangeTransaction>> OnGetDepositHistoryAsync(string symbol)
        {
            throw new NotImplementedException("Huobi does not provide a deposit API");
        }

        protected override Task<ExchangeDepositDetails> OnGetDepositAddressAsync(string symbol, bool forceRegenerate = false)
        {
            throw new NotImplementedException("Huobi does not provide a deposit API");

            /*
            var payload = GetNoncePayload();
            payload.Add("need_new", forceRegenerate ? 1 : 0);
            payload.Add("method", "GetDepositAddress");
            payload.Add("coinName", symbol);
            // "return":{"address": 1UHAnAWvxDB9XXETsi7z483zRRBmcUZxb3,"processed_amount": 1.00000000,"server_time": 1437146228 }
            JToken token = await MakeJsonRequestAsync<JToken>("/", PrivateUrlV1, payload, "POST");
            token = CheckError(token);
            return new ExchangeDepositDetails()
            {
                Address = token["address"].ToStringInvariant(),
                Symbol = symbol
            };
            */
        }

        protected override Task<ExchangeWithdrawalResponse> OnWithdrawAsync(ExchangeWithdrawalRequest withdrawalRequest)
        {
            throw new NotImplementedException("Huobi does not provide a withdraw API");
        }


        #endregion

        #region Private Functions

        protected override JToken CheckError(JToken result)
        {
            if (result == null || (result["status"] != null && result["status"].ToStringInvariant() != "ok"))
            {
                throw new APIException((result["err-msg"] != null ? result["err-msg"].ToStringInvariant() : "Unknown Error"));
            }
            return result;
        }

        private ExchangeOrderResult ParsePlaceOrder(JToken token, ExchangeOrderRequest order)
        {
            /*
              {
                  "status": "ok",
                  "data": "59378"
                }
            */
            ExchangeOrderResult result = new ExchangeOrderResult
            {
                Amount = order.Amount,
                Price = order.Price,
                IsBuy = order.IsBuy,
                OrderId = token["data"].ToStringInvariant(),
                Symbol = order.Symbol
            };
            result.AveragePrice = result.Price;
            result.Result = ExchangeAPIOrderResult.Pending;

            return result;
        }

        private ExchangeTicker ParseTicker(string symbol, DateTime ts, JToken token)
        {
            return new ExchangeTicker
            {
                Ask = token["ask"].First.ConvertInvariant<decimal>(),
                Bid = token["bid"].First.ConvertInvariant<decimal>(),
                Last = token["close"].ConvertInvariant<decimal>(),
                Id = token["id"].ToStringInvariant(),
                Volume = new ExchangeVolume
                {
                    ConvertedVolume = token["vol"].ConvertInvariant<decimal>(),
                    BaseVolume = token["amount"].ConvertInvariant<decimal>(),
                    ConvertedSymbol = symbol,
                    BaseSymbol = symbol,
                    Timestamp = ts,
                }
            };
        }

        private ExchangeAPIOrderResult ParseState(string state)
        {
            switch (state)
            {
                case "pre-submitted":
                case "submitting":
                case "submitted":
                    return ExchangeAPIOrderResult.Pending;
                case "partial-filled":
                    return ExchangeAPIOrderResult.FilledPartially;
                case "filled":
                    return ExchangeAPIOrderResult.Filled;
                case "partial-canceled":
                case "canceled":
                    return ExchangeAPIOrderResult.Canceled;
                default:
                    return ExchangeAPIOrderResult.Unknown;
            }
        }


        private ExchangeOrderResult ParseOrder(JToken token)
        {
            ExchangeOrderResult result = new ExchangeOrderResult()
            {
                OrderId = token["id"].ToStringInvariant(),
                Symbol = token["symbol"].ToStringInvariant(),
                Amount = token["amount"].ConvertInvariant<decimal>(),
                AmountFilled = token["field-amount"].ConvertInvariant<decimal>(),
                Price = token["price"].ConvertInvariant<decimal>(),
                OrderDate = CryptoUtility.UnixTimeStampToDateTimeMilliseconds(token["created-at"].ConvertInvariant<long>()),
                IsBuy = token["type"].ToStringInvariant().StartsWith("buy"),
                Result = ParseState(token["state"].ToStringInvariant()),
            };

            return result;
        }

        private object ParseWebSocket(string[] sArray, JToken token)
        {
            switch (sArray[2])
            {
                case "depth":
                    return ParseOrderBookWebSocket(token);
                case "trade":
                    return ParseTradesWebSocket(token["data"]);
            }
            return null;
        }

        private ExchangeOrderBook ParseOrderBookWebSocket(JToken token)
        {
            var orderBook = new ExchangeOrderBook();
            foreach (JArray array in token["bids"])
            {
                orderBook.Bids.Add(new ExchangeOrderPrice { Price = array[0].ConvertInvariant<decimal>(), Amount = array[1].ConvertInvariant<decimal>() });
            }
            foreach (JArray array in token["asks"])
            {
                orderBook.Asks.Add(new ExchangeOrderPrice { Price = array[0].ConvertInvariant<decimal>(), Amount = array[1].ConvertInvariant<decimal>() });
            }

            return orderBook;
        }

        private IEnumerable<ExchangeTrade> ParseTradesWebSocket(JToken token)
        {
            var trades = new List<ExchangeTrade>();
            foreach (var t in token)
            {
                var trade = new ExchangeTrade()
                {
                    Amount = t["amount"].ConvertInvariant<decimal>(),
                    // System.OverflowException: Value was either too large or too small for an Int64.
                    // Id = x["id"].ConvertInvariant<long>(),
                    IsBuy = t["direction"].ToStringLowerInvariant().EqualsWithOption("buy"),
                    Price = t["price"].ConvertInvariant<decimal>(),
                    Timestamp = CryptoUtility.UnixTimeStampToDateTimeMilliseconds(t["ts"].ConvertInvariant<long>())
                };
                trades.Add(trade);
            }

            return trades;
        }

        #endregion
    }
}<|MERGE_RESOLUTION|>--- conflicted
+++ resolved
@@ -379,23 +379,8 @@
                     var symbol = sArray[1];
 
                     var tick = token["tick"];
-<<<<<<< HEAD
-                    var seq = token["ts"].ConvertInvariant<long>();
-                    var orderBook = new ExchangeOrderBook();
-                    foreach (JArray array in tick["bids"])
-                    {
-                        var depth = new ExchangeOrderPrice { Price = array[0].ConvertInvariant<decimal>(), Amount = array[1].ConvertInvariant<decimal>() };
-                        orderBook.Bids[depth.Price] = depth;
-                    }
-                    foreach (JArray array in tick["asks"])
-                    {
-                        var depth = new ExchangeOrderPrice { Price = array[0].ConvertInvariant<decimal>(), Amount = array[1].ConvertInvariant<decimal>() };
-                        orderBook.Asks[depth.Price] = depth;
-                    }
-=======
                     var seq = tick["ts"].ConvertInvariant<long>();
                     var orderBook = ParseWebSocket(sArray, tick) as ExchangeOrderBook;
->>>>>>> 45d43ac2
 
                     callback(new ExchangeSequencedWebsocketMessage<KeyValuePair<string, ExchangeOrderBook>>(seq,
                         new KeyValuePair<string, ExchangeOrderBook>(symbol, orderBook)));
@@ -921,11 +906,13 @@
             var orderBook = new ExchangeOrderBook();
             foreach (JArray array in token["bids"])
             {
-                orderBook.Bids.Add(new ExchangeOrderPrice { Price = array[0].ConvertInvariant<decimal>(), Amount = array[1].ConvertInvariant<decimal>() });
+                var depth = new ExchangeOrderPrice { Price = array[0].ConvertInvariant<decimal>(), Amount = array[1].ConvertInvariant<decimal>() };
+                orderBook.Bids[depth.Price] = depth;
             }
             foreach (JArray array in token["asks"])
             {
-                orderBook.Asks.Add(new ExchangeOrderPrice { Price = array[0].ConvertInvariant<decimal>(), Amount = array[1].ConvertInvariant<decimal>() });
+                var depth = new ExchangeOrderPrice { Price = array[0].ConvertInvariant<decimal>(), Amount = array[1].ConvertInvariant<decimal>() };
+                orderBook.Asks[depth.Price] = depth;
             }
 
             return orderBook;
